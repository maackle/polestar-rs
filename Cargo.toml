[package]
name = "polestar"
version = "0.1.0"
edition = "2021"

[dependencies]
derive_more = "0.99"
num-derive = "0.4"
num-traits = "0.2"
parking_lot = "*"
proptest = "1.2.0"
proptest-derive = "0.5"
tracing = "0.1"
tracing-subscriber = "0.3"

exhaustive = { version = "0.2.1", optional = true }
petgraph = { version = "*", optional = true }
prettydiff = { version = "*", optional = true }

[dev-dependencies]
polestar = { path = ".", features = ["testing"] }


[features]
default = ["diagrams", "testing"]

<<<<<<< HEAD
diagrams = ["exhaustive", "petgraph"]
testing = []
=======
diagrams = ["petgraph"]
testing = ["prettydiff"]
>>>>>>> 1d27d5b1

[workspace]
members = ["holochain-polestar", "kitsune-polestar"]

[patch.crates-io]
# holo_hash = { path = "/home/michael/Holo/chain/crates/holo_hash" }
proptest-derive = { git = "https://github.com/maackle/proptest.git", branch = "allow-non-local-definitions" }<|MERGE_RESOLUTION|>--- conflicted
+++ resolved
@@ -24,13 +24,8 @@
 [features]
 default = ["diagrams", "testing"]
 
-<<<<<<< HEAD
 diagrams = ["exhaustive", "petgraph"]
-testing = []
-=======
-diagrams = ["petgraph"]
 testing = ["prettydiff"]
->>>>>>> 1d27d5b1
 
 [workspace]
 members = ["holochain-polestar", "kitsune-polestar"]
