use core::{marker::PhantomData, ops::Deref};
use std::sync::Arc;

use proptest_derive::Arbitrary;

pub trait Fsm
where
    Self: Sized,
{
    type Event;
    type Fx;

    fn transition(&mut self, event: Self::Event) -> Self::Fx;
<<<<<<< HEAD

=======
}

pub trait FsmExt: Fsm {
>>>>>>> 3116c0b4
    fn context<C>(self, context: C) -> Contextual<Self, C> {
        Contextual {
            fsm: self,
            context: Arc::new(context),
        }
    }

    fn map<T: Fsm>(
        self,
        state: impl FnOnce(Self) -> T,
        event: impl FnOnce(Self::Event) -> T::Event,
        fx: impl FnOnce(Self::Fx) -> T::Fx,
    ) -> Mapped<Self, T, _, _, _, _> {
        Mapped {
            inner: self,
            state_map: state,
            event_map: event,
            fx_map: fx,
            target: PhantomData,
            phantom: PhantomData,
        }
    }
}

impl<T> FsmExt for T where T: Fsm {}

struct Mapped<S, E, F, FS, FE, FF> {
    inner: S,
    state_map: FS,
    event_map: FE,
    fx_map: FF,
    target: PhantomData<E>,
    phantom: PhantomData<F>,
}

impl<S, E, F, FS, FE, FF> Fsm for Mapped<S, E, F, FS, FE, FF>
where
    S: Fsm,
    E: Deref<Target = S::Event>,
    FS: FnOnce(S) -> Self,
    FE: FnOnce(S::Event) -> E,
    FF: FnOnce(S::Fx) -> F,
{
    type Event = E;
    type Fx = F;

    fn transition(&mut self, event: Self::Event) -> Self::Fx {
        self.fx_map(S::transition(&mut self.inner, *event))
    }
}

/// Wrapper around an FSM which carries a context that gets injected into each event.
/// Useful for attaching some immutable context to the FSM which is not part of its own state.
#[derive(Clone, PartialEq, Eq, PartialOrd, Ord, Hash, Arbitrary)]
pub struct Contextual<F: Fsm, C> {
    fsm: F,
    // TODO: C: Clone
    context: Arc<C>,
}

impl<F, C> std::fmt::Debug for Contextual<F, C>
where
    F: Fsm + std::fmt::Debug,
{
    fn fmt(&self, f: &mut std::fmt::Formatter<'_>) -> std::fmt::Result {
        write!(f, "{:?}", self.fsm)
    }
}

impl<F, C> Contextual<F, C>
where
    F: Fsm,
{
    pub fn new(fsm: F, context: C) -> Self {
        Self {
            fsm,
            context: Arc::new(context),
        }
    }
}

impl<F, C, E> Fsm for Contextual<F, C>
where
    F: Fsm<Event = (E, Arc<C>)>,
{
    type Event = E;
    type Fx = F::Fx;

    fn transition(&mut self, event: Self::Event) -> Self::Fx {
        Fsm::transition(&mut self.fsm, (event, Arc::clone(&self.context)))
    }
}

impl Fsm for bool {
    type Event = bool;
    type Fx = ();

    fn transition(&mut self, event: Self::Event) -> Self::Fx {
        *self = event;
    }
}<|MERGE_RESOLUTION|>--- conflicted
+++ resolved
@@ -11,61 +11,12 @@
     type Fx;
 
     fn transition(&mut self, event: Self::Event) -> Self::Fx;
-<<<<<<< HEAD
 
-=======
-}
-
-pub trait FsmExt: Fsm {
->>>>>>> 3116c0b4
     fn context<C>(self, context: C) -> Contextual<Self, C> {
         Contextual {
             fsm: self,
             context: Arc::new(context),
         }
-    }
-
-    fn map<T: Fsm>(
-        self,
-        state: impl FnOnce(Self) -> T,
-        event: impl FnOnce(Self::Event) -> T::Event,
-        fx: impl FnOnce(Self::Fx) -> T::Fx,
-    ) -> Mapped<Self, T, _, _, _, _> {
-        Mapped {
-            inner: self,
-            state_map: state,
-            event_map: event,
-            fx_map: fx,
-            target: PhantomData,
-            phantom: PhantomData,
-        }
-    }
-}
-
-impl<T> FsmExt for T where T: Fsm {}
-
-struct Mapped<S, E, F, FS, FE, FF> {
-    inner: S,
-    state_map: FS,
-    event_map: FE,
-    fx_map: FF,
-    target: PhantomData<E>,
-    phantom: PhantomData<F>,
-}
-
-impl<S, E, F, FS, FE, FF> Fsm for Mapped<S, E, F, FS, FE, FF>
-where
-    S: Fsm,
-    E: Deref<Target = S::Event>,
-    FS: FnOnce(S) -> Self,
-    FE: FnOnce(S::Event) -> E,
-    FF: FnOnce(S::Fx) -> F,
-{
-    type Event = E;
-    type Fx = F;
-
-    fn transition(&mut self, event: Self::Event) -> Self::Fx {
-        self.fx_map(S::transition(&mut self.inner, *event))
     }
 }
 
